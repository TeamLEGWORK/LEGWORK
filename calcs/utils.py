--- conflicted
+++ resolved
@@ -220,12 +220,9 @@
     inspiral = inner_part >= 0.0
 
     # calculate the change in frequency (set to 10^10 Hz if merged)
-<<<<<<< HEAD
     delta_f = np.repeat(1e10, len(forb_i)) * u.Hz
     delta_f[inspiral] = np.power(inner_part[inspiral], -3/8) - forb_i[inspiral]
-=======
-    delta_f = np.where(merged, 1e10 * u.Hz, np.power(inner_part, -3/8) - forb_i)
->>>>>>> 3d9131d1
+
     stationary = delta_f / forb_i <= stat_tol
 
     return stationary
