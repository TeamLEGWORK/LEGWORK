"""`circular binary stuff!`"""
from astropy import units as u
import numpy as np

import calcs.utils as utils
import calcs.snr as sn

__all__ = ['Source', 'Stationary', 'Evolving']

class Source():
<<<<<<< HEAD
    """Superclass for generic sources"""
    def __init__(self, m_1, m_2, f_orb, ecc, dist, ecc_tol=0.1, stat_tol=1e-2):
        """Initialise all parameters
        Params
        ------
        m_1 : `float/array`
            primary mass

        m_2 : `float/array`
            secondary mass

        forb : `float/array`
            orbital frequency

        ecc : `float/array`
            initial eccentricity

        dist : `float/array`
            luminosity distance to source

        ecc_tol : `float`
            eccentricity above which a binary should be
            considered eccentric

        stat_tol : `float`
            fractional change in frequency above which a
            binary should be considered to be stationary
        """
=======
    """Superclass for all GW sources"""

    def __init__(self, m_1, m_2, f_orb, ecc, dist):
>>>>>>> 943d5fb9
        self.m_1 = m_1
        self.m_2 = m_2
        self.f_orb = f_orb
        self.ecc = ecc
        self.dist = dist
<<<<<<< HEAD
        self.ecc_tol = ecc_tol
        self.stat_tol = stat_tol
        self.n_sources = len(m_1)

    def get_source_mask(self, circular=None, stationary=None, t_obs=4 * u.yr):
        """Produce a mask of the sources based on whether binaries
        are circular or eccentric and stationary or evolving.
        Tolerance levels are defined in the class.

        Params
        ------
        circular : `bool`
            `None` means either, `True` means only circular
            binaries and `False` means only eccentric

        stationary : `bool`
            `None` means either, `True` means only stationary
            binaries and `False` means only evolving

        t_obs : `float`
            observation time

        Returns
        -------
        mask : `bool/array`
            mask for the sources
        """
        if circular is None:
            circular_mask = np.repeat(True, self.n_sources)
        elif circular is True:
            circular_mask = self.ecc <= self.ecc_tol
        elif circular is False:
            circular_mask = self.ecc > self.ecc_tol
        else:
            raise ValueError("`circular` must be None, True or False")

        if stationary is None:
            stationary_mask = np.repeat(True, self.n_sources)
        elif stationary is True:
            stationary_mask = utils.determine_stationarity(self.m_1, self.m_2,
                                                           self.f_orb, t_obs,
                                                           self.ecc, self.stat_tol)
        elif stationary is False:
            stationary_mask = np.logical_not(utils.determine_stationarity(self.m_1, self.m_2,
                                                           self.f_orb, t_obs,
                                                           self.ecc, self.stat_tol))
        else:
            raise ValueError("`stationary` must be None, True or False")

        return np.logical_and(circular_mask, stationary_mask)

    def get_snr(self, t_obs=4 * u.yr, max_harmonic=50, n_step=100):
        """Computes the SNR for a generic binary
=======

    def get_snr(self, t_obs, ecc_tol=0.1, n_max=50, n_step=100):
        raise NotImplementedError("Haven't done this yet")

class Stationary(Source):
    """Subclass for only stationary sources"""

    def get_snr(self, t_obs=4 * u.yr, ecc_tol=0.1, n_max=50):
        """Computes the SNR assuming a stationary binary
>>>>>>> 943d5fb9

        Params
        ------
        t_obs : `array`
            observation duration (default: 4 years)

        ecc_tol : `float`
            tolerance for treating a binary as eccentric

        stat_tol : `float`
            tolerance for treating a binary as stationary
            (using fractional change in frequency)

        max_harmonic : `int`
            maximum integer harmonic to consider for eccentric sources

        n_step : `int`
            number of time steps during observation duration

        Returns
        -------
        SNR : `array`
            the signal to noise ratio
        """
<<<<<<< HEAD
        
        snr = np.zeros(self.n_sources)
        stationary_mask = self.get_source_mask(circular=None, stationary=True, t_obs=t_obs)
        evolving_mask = np.logical_not(stationary_mask)

        if stationary_mask.any():
            snr[stationary_mask] = self.get_snr_stationary(t_obs=t_obs,
                                                           ecc_tol=self.ecc_tol,
                                                           max_harmonic=50,
                                                           which_sources=stationary_mask)
        if evolving_mask.any():
            snr[evolving_mask] = self.get_snr_evolving(t_obs=t_obs,
                                                       ecc_tol=self.ecc_tol,
                                                       max_harmonic=50,
                                                       which_sources=evolving_mask,
                                                       n_step=n_step)
=======
        # compute the chirp mass and initialise empty SNR array
        m_c = utils.chirp_mass(m_1=self.m_1, m_2=self.m_2)
        snr = np.zeros(len(self.m_1))

        ind_ecc, = np.where(self.ecc > ecc_tol)
        ind_circ = np.logical_not(ind_ecc)

        # Treat circular first
        snr[ind_circ] = sn.snr_circ_stationary(m_c=m_c[ind_circ], 
                                               f_orb=self.f_orb[ind_circ], 
                                               dist=self.dist[ind_circ], 
                                               t_obs=t_obs)

        snr[ind_ecc] = sn.snr_ecc_stationary(m_c=m_c[ind_ecc],
                                             f_orb=self.f_orb[ind_ecc],
                                             ecc=self.ecc[ind_ecc],
                                             dist=self.dist[ind_ecc],
                                             t_obs=t_obs,
                                             n_max=n_max)

>>>>>>> 943d5fb9
        return snr

    def get_snr_stationary(self, t_obs=4 * u.yr, ecc_tol=0.1,
                           max_harmonic=50, which_sources=None):
        """Computes the SNR assuming a stationary binary

<<<<<<< HEAD
        Params
        ------
        t_obs : `array`
            observation duration in units of yr

        ecc_tol : `float`
            tolerance for treating a binary as eccentric

        max_harmonic : `int`
            maximum integer harmonic to consider for eccentric sources

        which_sources : `bool/array`
            mask on which sources to consider stationary and calculate
            (default is all sources in Class)

        Returns
        -------
        SNR : `array`
            the signal to noise ratio
        """
        m_c = utils.chirp_mass(m_1=self.m_1, m_2=self.m_2)

        if which_sources is None:
            which_sources = np.repeat(True, self.n_sources)
        snr = np.zeros(self.n_sources)
        ind_ecc = np.logical_and(self.ecc > ecc_tol, which_sources)
        ind_circ = np.logical_and(self.ecc <= ecc_tol, which_sources)

        # only compute snr if there is at least one binary in mask
        if ind_circ.any():
            snr[ind_circ] = sn.snr_circ_stationary(m_c=m_c[ind_circ], 
                                                   f_orb=self.f_orb[ind_circ], 
                                                   dist=self.dist[ind_circ], 
                                                   t_obs=t_obs)
        if ind_ecc.any():
            snr[ind_ecc] = sn.snr_ecc_stationary(m_c=m_c[ind_ecc],
                                                 f_orb=self.f_orb[ind_ecc],
                                                 ecc=self.ecc[ind_ecc],
                                                 dist=self.dist[ind_ecc],
                                                 t_obs=t_obs,
                                                 max_harmonic=max_harmonic)

        return snr[which_sources]

    def get_snr_evolving(self, t_obs, ecc_tol=0.1, max_harmonic=50,
                         n_step=100, which_sources=None):
=======
class Evolving(Source):
    """Subclass for only evolving sources"""

    def get_snr(self, t_obs=4 * u.yr, ecc_tol=0.1, n_max=50, n_step=100):
>>>>>>> 943d5fb9
        """Computes the SNR assuming an evolving binary

        Params
        ------
        t_obs : `array`
            observation duration (default: 4 years)

        ecc_tol : `float`
            tolerance for treating a binary as eccentric

        max_harmonic : `int`
            maximum integer harmonic to consider for eccentric sources

        n_step : `int`
            number of time steps during observation duration

        which_sources : `bool/array`
            mask on which sources to consider evolving and calculate
            (default is all sources in Class)

        Returns
        -------
        SNR : `array`
            the signal to noise ratio
        """
<<<<<<< HEAD
        m_c = utils.chirp_mass(m_1=self.m_1, m_2=self.m_2)
        snr = np.zeros(self.n_sources)
        
        if which_sources is None:
            which_sources = np.repeat(True, self.n_sources)
        ind_ecc = np.logical_and(self.ecc > ecc_tol, which_sources)
        ind_circ = np.logical_and(self.ecc <= ecc_tol, which_sources)

        if ind_circ.any():
            snr[ind_circ] = sn.snr_circ_evolving(m_1=self.m_1[ind_circ],
                                                 m_2=self.m_2[ind_circ],
                                                 f_orb_i=self.f_orb[ind_circ],
                                                 dist=self.dist[ind_circ],
                                                 t_obs=t_obs,
                                                 n_step=n_step)
        if ind_ecc.any():
            snr[ind_ecc] = sn.snr_ecc_evolving(m_1=self.m_1[ind_ecc],
                                               m_2=self.m_2[ind_ecc],
                                               f_orb_i=self.f_orb[ind_ecc],
                                               dist=self.dist[ind_ecc],
                                               ecc=self.ecc[ind_ecc],
                                               max_harmonic=max_harmonic,
                                               t_obs=t_obs,
                                               n_step=n_step)

        return snr[which_sources]

class Stationary(Source):
    """Subclass for sources that are stationary"""

    def get_snr(self, t_obs, ecc_tol=0.1, max_harmonic=50, n_step=100):
        return self.get_snr_stationary(t_obs=t_obs, ecc_tol=ecc_tol,
                                       max_harmonic=max_harmonic)
        
class Evolving(Source):
    """Subclass for sources that are evolving"""

    def get_snr(self, t_obs, ecc_tol=0.1, max_harmonic=50, n_step=100):
        return self.get_snr_evolving(t_obs=t_obs, ecc_tol=ecc_tol,
                                     max_harmonic=max_harmonic, n_step=n_step)
=======
        # compute the chirp mass and initialise empty SNR array
        m_c = utils.chirp_mass(m_1=self.m_1, m_2=self.m_2)
        snr = np.zeros(len(self.m_1))

        ind_ecc, = np.where(self.ecc > ecc_tol)
        ind_circ = np.logical_not(ind_ecc)

        snr[ind_circ] = sn.snr_circ_evolving(m_1=self.m_1[ind_circ],
                                             m_2=self.m_2[ind_circ],
                                             f_orb_i=self.f_orb[ind_circ],
                                             dist=self.dist[ind_circ],
                                             t_obs=t_obs,
                                             n_step=n_step)
        return snr
>>>>>>> 943d5fb9
<|MERGE_RESOLUTION|>--- conflicted
+++ resolved
@@ -8,7 +8,6 @@
 __all__ = ['Source', 'Stationary', 'Evolving']
 
 class Source():
-<<<<<<< HEAD
     """Superclass for generic sources"""
     def __init__(self, m_1, m_2, f_orb, ecc, dist, ecc_tol=0.1, stat_tol=1e-2):
         """Initialise all parameters
@@ -37,17 +36,11 @@
             fractional change in frequency above which a
             binary should be considered to be stationary
         """
-=======
-    """Superclass for all GW sources"""
-
-    def __init__(self, m_1, m_2, f_orb, ecc, dist):
->>>>>>> 943d5fb9
         self.m_1 = m_1
         self.m_2 = m_2
         self.f_orb = f_orb
         self.ecc = ecc
         self.dist = dist
-<<<<<<< HEAD
         self.ecc_tol = ecc_tol
         self.stat_tol = stat_tol
         self.n_sources = len(m_1)
@@ -101,17 +94,6 @@
 
     def get_snr(self, t_obs=4 * u.yr, max_harmonic=50, n_step=100):
         """Computes the SNR for a generic binary
-=======
-
-    def get_snr(self, t_obs, ecc_tol=0.1, n_max=50, n_step=100):
-        raise NotImplementedError("Haven't done this yet")
-
-class Stationary(Source):
-    """Subclass for only stationary sources"""
-
-    def get_snr(self, t_obs=4 * u.yr, ecc_tol=0.1, n_max=50):
-        """Computes the SNR assuming a stationary binary
->>>>>>> 943d5fb9
 
         Params
         ------
@@ -136,7 +118,6 @@
         SNR : `array`
             the signal to noise ratio
         """
-<<<<<<< HEAD
         
         snr = np.zeros(self.n_sources)
         stationary_mask = self.get_source_mask(circular=None, stationary=True, t_obs=t_obs)
@@ -153,35 +134,12 @@
                                                        max_harmonic=50,
                                                        which_sources=evolving_mask,
                                                        n_step=n_step)
-=======
-        # compute the chirp mass and initialise empty SNR array
-        m_c = utils.chirp_mass(m_1=self.m_1, m_2=self.m_2)
-        snr = np.zeros(len(self.m_1))
-
-        ind_ecc, = np.where(self.ecc > ecc_tol)
-        ind_circ = np.logical_not(ind_ecc)
-
-        # Treat circular first
-        snr[ind_circ] = sn.snr_circ_stationary(m_c=m_c[ind_circ], 
-                                               f_orb=self.f_orb[ind_circ], 
-                                               dist=self.dist[ind_circ], 
-                                               t_obs=t_obs)
-
-        snr[ind_ecc] = sn.snr_ecc_stationary(m_c=m_c[ind_ecc],
-                                             f_orb=self.f_orb[ind_ecc],
-                                             ecc=self.ecc[ind_ecc],
-                                             dist=self.dist[ind_ecc],
-                                             t_obs=t_obs,
-                                             n_max=n_max)
-
->>>>>>> 943d5fb9
         return snr
 
     def get_snr_stationary(self, t_obs=4 * u.yr, ecc_tol=0.1,
                            max_harmonic=50, which_sources=None):
         """Computes the SNR assuming a stationary binary
 
-<<<<<<< HEAD
         Params
         ------
         t_obs : `array`
@@ -228,12 +186,6 @@
 
     def get_snr_evolving(self, t_obs, ecc_tol=0.1, max_harmonic=50,
                          n_step=100, which_sources=None):
-=======
-class Evolving(Source):
-    """Subclass for only evolving sources"""
-
-    def get_snr(self, t_obs=4 * u.yr, ecc_tol=0.1, n_max=50, n_step=100):
->>>>>>> 943d5fb9
         """Computes the SNR assuming an evolving binary
 
         Params
@@ -259,7 +211,6 @@
         SNR : `array`
             the signal to noise ratio
         """
-<<<<<<< HEAD
         m_c = utils.chirp_mass(m_1=self.m_1, m_2=self.m_2)
         snr = np.zeros(self.n_sources)
         
@@ -299,20 +250,4 @@
 
     def get_snr(self, t_obs, ecc_tol=0.1, max_harmonic=50, n_step=100):
         return self.get_snr_evolving(t_obs=t_obs, ecc_tol=ecc_tol,
-                                     max_harmonic=max_harmonic, n_step=n_step)
-=======
-        # compute the chirp mass and initialise empty SNR array
-        m_c = utils.chirp_mass(m_1=self.m_1, m_2=self.m_2)
-        snr = np.zeros(len(self.m_1))
-
-        ind_ecc, = np.where(self.ecc > ecc_tol)
-        ind_circ = np.logical_not(ind_ecc)
-
-        snr[ind_circ] = sn.snr_circ_evolving(m_1=self.m_1[ind_circ],
-                                             m_2=self.m_2[ind_circ],
-                                             f_orb_i=self.f_orb[ind_circ],
-                                             dist=self.dist[ind_circ],
-                                             t_obs=t_obs,
-                                             n_step=n_step)
-        return snr
->>>>>>> 943d5fb9
+                                     max_harmonic=max_harmonic, n_step=n_step)