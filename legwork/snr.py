--- conflicted
+++ resolved
@@ -400,28 +400,15 @@
     m_c = utils.chirp_mass(m_1=m_1, m_2=m_2)
 
     # calculate minimum of observation time and merger time
-<<<<<<< HEAD
     if t_merge is None:
         t_merge = evol.get_t_merge_ecc(m_1=m_1, m_2=m_2, f_orb_i=f_orb_i, ecc_i=ecc)
-    t_evol = np.minimum(t_merge, t_obs).to(u.s)
-=======
-    # if t_merge is None:
-    t_merge = evol.get_t_merge_ecc(m_1=m_1, m_2=m_2,
-                                    f_orb_i=f_orb_i, ecc_i=ecc)
->>>>>>> 18a68db4
 
     t_before = 0.1 * u.yr
 
     t_evol = np.minimum(t_merge - t_before, t_obs).to(u.s)
     # get eccentricity and f_orb evolutions
-<<<<<<< HEAD
     e_evol, f_orb_evol = evol.evol_ecc(ecc_i=ecc, t_evol=t_evol, n_step=n_step, m_1=m_1, m_2=m_2,
-                                       f_orb_i=f_orb_i, n_proc=n_proc)
-=======
-    e_evol, f_orb_evol = evol.evol_ecc(ecc_i=ecc, t_evol=t_evol, n_step=n_step,
-                                       m_1=m_1, m_2=m_2, f_orb_i=f_orb_i,
-                                       n_proc=n_proc, t_before=t_before)
->>>>>>> 18a68db4
+                                       f_orb_i=f_orb_i, n_proc=n_proc, t_before=t_before)
 
     maxes = np.where(np.logical_and(e_evol == 0.0, f_orb_evol == 1e2 * u.Hz),
                      -1 * u.Hz, f_orb_evol).max(axis=1)
