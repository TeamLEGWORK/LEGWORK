"""A collection of classes for analysing gravitational wave sources"""
from astropy import units as u
from astropy.coordinates import SkyCoord
import numpy as np
from importlib import resources
from scipy.interpolate import interp1d, interp2d

from legwork import utils, strain, psd, evol
import legwork.snr as sn
import legwork.visualisation as vis

__all__ = ['Source', 'Stationary', 'Evolving']


class Source():
    """Class for generic GW sources

    This class is for analysing a generic set of sources that may be stationary/evolving and
    circular/eccentric. If the type of sources are known, then a more specific subclass may be more useful

    Parameters
    ----------
    m_1 : `float/array`
        Primary mass. Must have astropy units of mass.

    m_2 : `float/array`
        Secondary mass. Must have astropy units of mass.

    ecc : `float/array`
        Initial eccentricity

    dist : `float/array`
        Luminosity distance to source. Must have astropy units of distance.

    n_proc : `int`
        Number of processors to split eccentric evolution over if needed

    f_orb : `float/array`
        Orbital frequency (either `a` or `f_orb` must be supplied). This takes precedence over `a`.
        Must have astropy units of frequency.

    a : `float/array`
        Semi-major axis (either `a` or `f_orb` must be supplied). Must have astropy units of length.

    position : `SkyCoord/array`, optional
        Sky position of source. Must be specified using Astropy's :class:`astropy.coordinates.SkyCoord` class.

    polarisation : `float/array`, optional
        GW polarisation of the source. Must have astropy angular units.

    inclination : `float/array`, optional
        Inclination of the source. Must have astropy angular units.

    random_missing : `boolean`, default=False
        Whether to generate random values for any missing parameters (any of position, polarisation and
        inclination) or just use average values

    gw_lum_tol : `float`
        Allowed error on the GW luminosity when calculating SNRs. This is used to calculate maximum harmonics
        needed and transition between 'eccentric' and 'circular'. This variable should be updated using the
        function :meth:`legwork.source.Source.update_gw_lum_tol` (not ``Source._gw_lum_tol =``) to ensure
        the cached calculations match the current tolerance.

    stat_tol : `float`
        Fractional change in frequency over mission length above which a binary should be considered to be
        stationary

    interpolate_g : `boolean` or 'auto'
        Whether to interpolate the g(n,e) function from Peters (1964). If
        'auto' is inputted then LEGWORK will decide whether it is
        necessary to interpolate g(n,e) based on the number of sources and
        their eccentricity.

    interpolate_sc : `boolean`
        Whether to interpolate the LISA sensitivity curve

    sc_params : `dict`
        Parameters for interpolated sensitivity curve. Include any of ``t_obs``, ``L``, ``approximate_R``
        and ``include_confusion_noise``. Default values are: 4 years, 2.5e9, 19.09e-3, False and True.
        This is ignored if ``interpolate_sc`` is False.

    Attributes
    ----------
    m_c : `float/array`
        Chirp mass. Set using ``m_1`` and ``m_2`` in :meth:`legwork.utils.chirp_mass`

    ecc_tol : `float`
        Eccentricity above which a binary is considered eccentric. Set by
        :meth:`legwork.source.Source.find_eccentric_transition`

    snr : `float/array`
        Signal-to-noise ratio. Set by :meth:`legwork.source.Source.get_snr`

    max_snr_harmonic : `int/array`
        Harmonic with the maximum snr. Set by :meth:`legwork.source.Source.get_snr`

    n_sources : `int`
        Number of sources in class

    Raises
    ------
    ValueError
        If both ``f_orb`` and ``a`` are missing.
        If only part of the position, inclination, and polarization are supplied.
        If array-like parameters don't have the same length.

    AssertionError
        If a parameter is missing units
    """
<<<<<<< HEAD

    def __init__(self, m_1, m_2, ecc, dist, n_proc=1, f_orb=None, a=None, position=None, polarisation=None,
                 inclination=None, gw_lum_tol=0.05, stat_tol=1e-2, interpolate_g=True, interpolate_sc=True,
                 sc_params={}):
=======
    def __init__(self, m_1, m_2, ecc, dist, n_proc=1, f_orb=None, a=None,
                 gw_lum_tol=0.05, stat_tol=1e-2, interpolate_g="auto",
                 interpolate_sc=True, sc_params={}):
>>>>>>> 18a68db4
        # ensure that either a frequency or semi-major axis is supplied
        if f_orb is None and a is None:
            raise ValueError("Either `f_orb` or `a` must be specified")

        # raise errors or fill missing values
        if position is None:
            if inclination is not None:
                raise ValueError("If you specify the inclination, you must also specify a sky position.")

            if polarisation is not None:
                raise ValueError("If you specify the polarisation, you must also specify a sky position.")
        else:
            if inclination is None:
                print("Generating random values for source inclinations")
                inclination = np.arcsin(np.random.uniform(-1, 1, len(m_1)))
            if polarisation is None:
                print("Generating random values for source polarisations")
                polarisation = np.random.uniform(0, 2 * np.pi, len(m_1))

        # ensure position is in the correct coordinate frame
        position = position.transform_to("barycentrictrueecliptic")

        # calculate whichever one wasn't supplied
        f_orb = utils.get_f_orb_from_a(a, m_1, m_2) if f_orb is None else f_orb
        a = utils.get_a_from_f_orb(f_orb, m_1, m_2) if a is None else a

        # define which arguments must have units
        unit_args = [m_1, m_2, dist, f_orb, a]
        unit_args_str = ['m_1', 'm_2', 'dist', 'f_orb', 'a']

        for i in range(len(unit_args)):
            assert (isinstance(unit_args[i], u.quantity.Quantity)),\
                "`{}` must have units".format(unit_args_str[i])

        # make sure the inputs are arrays
        fixed_args, _ = utils.ensure_array(m_1, m_2, dist, f_orb, a, ecc)
        m_1, m_2, dist, f_orb, a, ecc = fixed_args

        # ensure all array arguments are the same length
        array_args = [m_1, m_2, dist, f_orb, a, ecc]
        length_check = np.array([len(arg) != len(array_args[0])
                                 for arg in array_args])
        if length_check.any():
            raise ValueError("All input arrays must have the same length")

        self.m_1 = m_1
        self.m_2 = m_2
        self.m_c = utils.chirp_mass(m_1, m_2)
        self.ecc = ecc
        self.dist = dist
        self.stat_tol = stat_tol
        self.f_orb = f_orb
        self.a = a
        self.position = position
        self.inclination = inclination
        self.polarisation = polarisation
        self.n_proc = n_proc
        self.t_merge = None
        self.snr = None
        self.max_snr_harmonic = None
        self.n_sources = len(m_1)
        self.interpolate_sc = interpolate_sc
        self._sc_params = sc_params

        self.merged = np.repeat(False, self.n_sources)

        self.update_gw_lum_tol(gw_lum_tol)

        # interpolate g(n,e) for more than 100 sources or eccentric populations
        if interpolate_g == "auto":
            self.set_g(np.logical_or(self.n_sources > 100,
                                     np.any(self.ecc > 0.9)))
        else:
            self.set_g(interpolate_g)
        self.set_sc()

    def create_harmonics_functions(self):
        """Create two harmonics related functions

        Each function works as follows

            - Calculate the maximum harmonics required to calculate the SNRs assuming provided toleranc
            `gw_lum_tol`
            - Calculate the harmonic with the maximum strain

        These are stored at ``self.harmonics_required`` and ``self.max_strain_harmonic`` respectively."""

        # open file containing pre-calculated g(n,e) and F(e) values
        with resources.path(package="legwork", resource="harmonics.npz") as path:
            lum_info = np.load(path)

        e_min, e_max, e_len = lum_info["e_lims"]
        e_len = e_len.astype(int)
        n_max = lum_info["n_max"]
        g_vals = lum_info["g_vals"]

        # reconstruct arrays
        e_range = 1 - np.logspace(np.log10(1 - e_min), np.log10(1 - e_max), e_len)
        n_range = np.arange(1, n_max.astype(int) + 1)

        f_vals = utils.peters_f(e_range)

        # set harmonics needed to 2 for a truly circular system (base case)
        harmonics_needed = np.zeros(e_len).astype(int)
        harmonics_needed[0] = 2

        for i in range(1, e_len):
            # harmonics needed are at least as many as lower eccentricity
            harmonics_needed[i] = harmonics_needed[i - 1]
            total_lum = g_vals[i][:harmonics_needed[i]].sum()

            # keep adding harmonics until gw luminosity is within errors
            while total_lum < (1 - self._gw_lum_tol) * f_vals[i] and harmonics_needed[i] < len(n_range):
                harmonics_needed[i] += 1
                total_lum += g_vals[i][harmonics_needed[i] - 1]

        # interpolate the answer and return the max if e > e_max
        interpolated_hn = interp1d(e_range, harmonics_needed, bounds_error=False,
                                   fill_value=(2, np.max(harmonics_needed)))

        # conservatively round up to nearest integer
        def harmonics_required(e):
            return np.ceil(interpolated_hn(e)).astype(int)

        self.harmonics_required = harmonics_required

        # now calculate the max strain harmonics
        max_strain_harmonics = n_range[g_vals.argmax(axis=1)]
        interpolated_dh = interp1d(e_range, max_strain_harmonics, bounds_error=False,
                                   fill_value=(2, np.max(harmonics_needed)))

        def max_strain_harmonic(e):  # pragma: no cover
            return np.round(interpolated_dh(e)).astype(int)

        self.max_strain_harmonic = max_strain_harmonic

    def find_eccentric_transition(self):
        """Find the eccentricity at which we must treat binaries at eccentric. We define this as the maximum
        eccentricity at which the n=2 harmonic is the total GW luminosity given the tolerance
        ``self._gw_lum_tol``. Store the result in ``self.ecc_tol``"""
        # only need to check lower eccentricities
        e_range = np.linspace(0.0, 0.2, 10000)

        # find first e where n=2 harmonic is below tolerance
        circular_lum = utils.peters_g(2, e_range)
        lum_within_tolerance = (1 - self._gw_lum_tol) * utils.peters_f(e_range)
        self.ecc_tol = e_range[circular_lum < lum_within_tolerance][0]

    def update_gw_lum_tol(self, gw_lum_tol):
        """Update GW luminosity tolerance. Use the updated value to recalculate harmonics_required function
        and transition to eccentric

        Parameters
        ----------
        gw_lum_tol : `float`
            Allowed error on the GW luminosity when calculating SNRs
        """
        self._gw_lum_tol = gw_lum_tol
        self.create_harmonics_functions()
        self.find_eccentric_transition()

    def set_g(self, interpolate_g):
        """Set Source g function if user wants to interpolate g(n,e).
        Otherwise just leave the function as None.

        Parameters
        ----------
        interpolate_g : `boolean`
            Whether to interpolate the g(n,e) function from Peters (1964)
        """
        if interpolate_g:
            # open file containing pre-calculated fine g(n,e) grid
            with resources.path(package="legwork",
                                resource="peters_g.npy") as path:
                peters_g = np.load(path)

            # interpolate grid using scipy
            n_range = np.arange(1, 10000 + 1).astype(int)
            e_range = np.linspace(0, 1, 1000)
            self.g = interp2d(n_range, e_range, peters_g, kind="cubic")
        else:
            self.g = None

    def set_sc(self):
        """Set Source sensitivity curve function

        If user wants to interpolate then perform interpolation of LISA sensitivity curve using
        ``sc_params``. Otherwise just leave the function as None.
        """
        if self.interpolate_sc:
            # update the default settings with current params
            default_params = {
                "instrument": "LISA",
                "t_obs": 4 * u.yr,
                "L": 2.5e9,
                "approximate_R": False,
                "include_confusion_noise": True
            }
            default_params.update(self._sc_params)

            # if some parameters were excluded then put them in the sc_params
            if default_params != self._sc_params:
                self.update_sc_params(default_params)

            # get values
            frequency_range = np.logspace(-7, np.log10(2), 10000) * u.Hz
            sc = psd.power_spectral_density(frequency_range, **default_params)

            # interpolate
            interp_sc = interp1d(frequency_range, sc, bounds_error=False, fill_value=1e30)

            # add units back
            self.sc = lambda f: interp_sc(f.to(u.Hz)) / u.Hz
        else:
            self.sc = None

    def update_sc_params(self, sc_params):
        """Update sensitivity curve parameters

        Update the parameters used to interpolate sensitivity curve and perform interpolation again to
        match new params
        """
        # check whether params have actually changed
        if sc_params != self._sc_params:
            # change values and re-interpolate
            self._sc_params = sc_params
            self.set_sc()

    def get_source_mask(self, circular=None, stationary=None, t_obs=4 * u.yr):
        """Produce a mask of the sources.

        Create a mask based on whether binaries are circular or eccentric and stationary or evolving.
        Tolerance levels are defined in the class.

        Parameters
        ----------
        circular : `bool`
            ``None`` means either, ``True`` means only circular binaries and ``False`` means only eccentric

        stationary : `bool`
            ``None`` means either, ``True`` means only stationary binaries and ``False`` means only evolving

        t_obs : `float`
            Observation time

        Returns
        -------
        mask : `bool/array`
            Mask for the sources
        """
        if circular is None:
            circular_mask = np.repeat(True, self.n_sources)
        elif circular is True:
            circular_mask = self.ecc <= self.ecc_tol
        elif circular is False:
            circular_mask = self.ecc > self.ecc_tol
        else:
            raise ValueError("`circular` must be None, True or False")

        if stationary is None:
            stat_mask = np.repeat(True, self.n_sources)
        elif stationary is True or stationary is False:
            stat_mask = utils.determine_stationarity(m_c=self.m_c,
                                                     f_orb_i=self.f_orb,
                                                     t_evol=t_obs,
                                                     ecc_i=self.ecc,
                                                     stat_tol=self.stat_tol)
            if stationary is False:
                stat_mask = np.logical_not(stat_mask)
        else:
            raise ValueError("`stationary` must be None, True or False")

        return np.logical_and(circular_mask, stat_mask)

    def get_h_0_n(self, harmonics, which_sources=None):
        """Computes the strain for binaries for the given ``harmonics``. Use ``which_sources`` to select a
        subset of the sources. Merged sources are set to have 0.0 strain.

        Parameters
        ----------
        harmonics : `int/array`
            Harmonic(s) at which to calculate the strain

        which_sources : `boolean/array`
            Mask on which sources to compute values for (default is all)

        Returns
        -------
        h_0_n : `float/array`
            Dimensionless strain in the quadrupole approximation (unitless) shape of array is
            ``(number of sources, number of harmonics)``
        """
        if which_sources is None:
            which_sources = np.repeat(True, self.n_sources)

        # by default set all strains to zero
        n_harmonics = len(harmonics) if not isinstance(harmonics, int) else 1
        h_0_n = np.zeros((self.n_sources, n_harmonics))

        # find a mask for the inspiralling sources (exclude merged)
        insp_sources = np.logical_and(np.logical_not(self.merged), which_sources)

        # calculate strain for these values
        h_0_n[insp_sources, :] = strain.h_0_n(m_c=self.m_c[insp_sources],
                                              f_orb=self.f_orb[insp_sources],
                                              ecc=self.ecc[insp_sources],
                                              n=harmonics,
                                              dist=self.dist[insp_sources],
                                              interpolated_g=self.g)[:, 0, :]

        # return all sources, not just inpsiralling ones
        return h_0_n[which_sources, :]

    def get_h_c_n(self, harmonics, which_sources=None):
        """Computes the characteristic strain for binaries for the given ``harmonics``. Use
        ``which_sources`` to select a subset of the sources. Merged sources are set to have 0.0
        characteristic strain.

        Parameters
        ----------
        harmonics : `int/array`
            Harmonic(s) at which to calculate the strain

        which_sources `boolean/array`
            Mask on which sources to compute values for (default is all)

        Returns
        -------
        h_c_n : `float/array`
            Dimensionless characteristic strain in the quadrupole approximation shape of array is
            ``(number of sources, number of harmonics)``
        """
        if which_sources is None:
            which_sources = np.repeat(True, self.n_sources)

        # by default set all strains to zero
        n_harmonics = len(harmonics) if not isinstance(harmonics, int) else 1
        h_c_n = np.zeros((self.n_sources, n_harmonics))

        # find a mask for the inspiralling sources (exclude merged)
        insp_sources = np.logical_and(np.logical_not(self.merged), which_sources)

        # calculate strain for these values
        h_c_n[insp_sources, :] = strain.h_c_n(m_c=self.m_c[insp_sources],
                                              f_orb=self.f_orb[insp_sources],
                                              ecc=self.ecc[insp_sources],
                                              n=harmonics,
                                              dist=self.dist[insp_sources],
                                              interpolated_g=self.g)[:, 0, :]

        # return all sources, not just inpsiralling ones
        return h_c_n[which_sources, :]

    def get_snr(self, t_obs=4 * u.yr, instrument="LISA", custom_psd=None, n_step=100,
                verbose=False, re_interpolate_sc=True):
        """Computes the SNR for a generic binary. Also records the harmonic with maximum SNR for each
        binary in ``self.max_snr_harmonic``.

        Parameters
        ----------
        t_obs : `array`
            Observation duration (default: 4 years)

        instrument : `{{ 'LISA', 'TianQin', 'custom' }}`
            Instrument to observe with. If 'custom' then ``custom_psd`` must be supplied.

        custom_psd : `function`
            Custom function for computing the PSD. Must take the same arguments as
            :meth:`legwork.psd.lisa_psd` even if it ignores some.

        n_step : `int`
            Number of time steps during observation duration

        verbose : `boolean`
            Whether to print additional information to user

        re_interpolate_sc : `boolean`
            Whether to re-interpolate the sensitivity curve if the observation time or instrument
            changes. If False, warning will instead be given

        Returns
        -------
        SNR : `array`
            The signal-to-noise ratio
        """
        # if the user interpolated a sensitivity curve with different settings
        if (self.interpolate_sc and self._sc_params is not None
                and (t_obs != self._sc_params["t_obs"]
                     or instrument != self._sc_params["instrument"])):   # pragma: no cover

            # re interpolate the sensitivity curve with new parameters
            if re_interpolate_sc:
                self._sc_params["t_obs"] = t_obs
                self._sc_params["instrument"] = instrument

                self.set_sc()

            # otherwise warn the user that they are making a mistake
            else:
                print("WARNING: Current `sc_params` are different from what was passed to this function.",
                      "Either set `re_interpolate_sc=True` to re-interpolate the sensitivity curve on the",
                      "fly or update your `sc_params` with Source.update_sc_params() to make sure your",
                      "interpolated curve matches")

        if verbose:
            print("Calculating SNR for {} sources".format(self.n_sources))
            print("\t{}".format(len(self.merged[self.merged])),
                  "sources have already merged")
        snr = np.zeros(self.n_sources)
<<<<<<< HEAD
        stat_mask = self.get_source_mask(circular=None, stationary=True, t_obs=t_obs)
        evol_mask = np.logical_not(stat_mask)
=======
        stat_mask = np.logical_and(self.get_source_mask(circular=None,
                                                        stationary=True,
                                                        t_obs=t_obs),
                                   np.logical_not(self.merged))
        evol_mask = np.logical_and(self.get_source_mask(circular=None,
                                                        stationary=False,
                                                        t_obs=t_obs),
                                   np.logical_not(self.merged))
>>>>>>> 18a68db4

        if stat_mask.any():
            if verbose:
                n_stat = len(snr[stat_mask])
                print("\t{} sources are stationary".format(n_stat))
            snr[stat_mask] = self.get_snr_stationary(t_obs=t_obs,
                                                     instrument=instrument,
                                                     custom_psd=custom_psd,
                                                     which_sources=stat_mask,
                                                     verbose=verbose)
        if evol_mask.any():
            if verbose:
                n_evol = len(snr[evol_mask])
                print("\t{} sources are evolving".format(n_evol))
            snr[evol_mask] = self.get_snr_evolving(t_obs=t_obs,
                                                   instrument=instrument,
                                                   custom_psd=custom_psd,
                                                   which_sources=evol_mask,
                                                   n_step=n_step,
                                                   verbose=verbose)
        return snr

    def get_snr_stationary(self, t_obs=4 * u.yr, instrument="LISA", custom_psd=None, which_sources=None,
                           verbose=False):
        """Computes the SNR assuming a stationary binary

        Parameters
        ----------
        t_obs : `array`
            Observation duration (default: 4 years)

        instrument : `{{ 'LISA', 'TianQin', 'custom' }}`
            Instrument to observe with. If 'custom' then ``custom_psd`` must be supplied.

        custom_psd : `function`
            Custom function for computing the PSD. Must take the same arguments as
            :meth:`legwork.psd.lisa_psd` even if it ignores some.

        which_sources : `bool/array`
            Mask on which sources to consider stationary and calculate (default is all sources in Class)

        verbose : `boolean`
            Whether to print additional information to user

        Returns
        -------
        SNR : `array`
            The signal-to-noise ratio
        """
        if which_sources is None:
            which_sources = np.repeat(True, self.n_sources)

        insp_sources = np.logical_and(which_sources, np.logical_not(self.merged))
        snr = np.zeros(self.n_sources)
        e_mask = np.logical_and(self.ecc > self.ecc_tol, insp_sources)
        c_mask = np.logical_and(self.ecc <= self.ecc_tol, insp_sources)

        # default to n = 2 for max snr harmonic
        msh = np.repeat(2, self.n_sources)

        # only compute snr if there is at least one binary in mask
        if c_mask.any():
            if verbose:
                print("\t\t{} sources are stationary and circular".format(len(snr[c_mask])))
            snr[c_mask] = sn.snr_circ_stationary(m_c=self.m_c[c_mask],
                                                 f_orb=self.f_orb[c_mask],
                                                 dist=self.dist[c_mask],
                                                 t_obs=t_obs,
                                                 interpolated_g=self.g,
                                                 interpolated_sc=self.sc,
                                                 instrument=instrument,
                                                 custom_psd=custom_psd,
                                                 position=self.position[c_mask],
                                                 polarisation=self.polarisation[c_mask],
                                                 inclination=self.inclination[c_mask])
        if e_mask.any():
            if verbose:
                print("\t\t{} sources are stationary and eccentric".format(len(snr[e_mask])))
            harmonics_required = self.harmonics_required(self.ecc)
            harmonic_groups = [(1, 10), (10, 100), (100, 1000), (1000, 10000)]
            for lower, upper in harmonic_groups:
                harm_mask = np.logical_and(harmonics_required > lower, harmonics_required <= upper)
                match = np.logical_and(harm_mask, e_mask)
                if match.any():
                    snr[match], msh[match] = sn.snr_ecc_stationary(m_c=self.m_c[match],
                                                                   f_orb=self.f_orb[match],
                                                                   ecc=self.ecc[match],
                                                                   dist=self.dist[match],
                                                                   t_obs=t_obs,
                                                                   harmonics_required=upper,
                                                                   interpolated_g=self.g,
                                                                   interpolated_sc=self.sc,
                                                                   ret_max_snr_harmonic=True,
                                                                   instrument=instrument,
                                                                   custom_psd=custom_psd,
                                                                   position=self.position[match],
                                                                   polarisation=self.polarisation[match],
                                                                   inclination=self.inclination[match])

        if self.max_snr_harmonic is None:
            self.max_snr_harmonic = np.zeros(self.n_sources).astype(int)
        self.max_snr_harmonic[insp_sources] = msh[insp_sources]

        if self.snr is None:
            self.snr = np.zeros(self.n_sources)
        self.snr[insp_sources] = snr[insp_sources]

        return snr[which_sources]

    def get_snr_evolving(self, t_obs, instrument="LISA", custom_psd=None, n_step=100, which_sources=None,
                         verbose=False):
        """Computes the SNR assuming an evolving binary

        Parameters
        ----------
        t_obs : `array`
            Observation duration (default: 4 years)

        instrument : `{{ 'LISA', 'TianQin', 'custom' }}`
            Instrument to observe with. If 'custom' then ``custom_psd`` must be supplied.

        custom_psd : `function`
            Custom function for computing the PSD. Must take the same arguments as
            :meth:`legwork.psd.lisa_psd` even if it ignores some.

        n_step : `int`
            Number of time steps during observation duration

        which_sources : `bool/array`
            Mask on which sources to consider evolving and calculate (default is all sources in Class)

        verbose : `boolean`
            Whether to print additional information to user

        Returns
        -------
        SNR : `array`
            The signal-to-noise ratio
        """
        snr = np.zeros(self.n_sources)

        if which_sources is None:
            which_sources = np.repeat(True, self.n_sources)

        insp_sources = np.logical_and(which_sources, np.logical_not(self.merged))
        e_mask = np.logical_and(self.ecc > self.ecc_tol, insp_sources)
        c_mask = np.logical_and(self.ecc <= self.ecc_tol, insp_sources)

        # default to n = 2 for max snr harmonic
        msh = np.repeat(2, self.n_sources)

        if c_mask.any():
            if verbose:
                print("\t\t{} sources are evolving and circular".format(len(snr[c_mask])))
            t_merge = None if self.t_merge is None else self.t_merge[c_mask]
            snr[c_mask] = sn.snr_circ_evolving(m_1=self.m_1[c_mask],
                                               m_2=self.m_2[c_mask],
                                               f_orb_i=self.f_orb[c_mask],
                                               dist=self.dist[c_mask],
                                               t_obs=t_obs,
                                               n_step=n_step,
                                               t_merge=t_merge,
                                               interpolated_g=self.g,
                                               interpolated_sc=self.sc,
                                               instrument=instrument,
                                               custom_psd=custom_psd,
                                               position=self.position[c_mask],
                                               polarisation=self.polarisation[c_mask],
                                               inclination=self.inclination[c_mask])
        if e_mask.any():
            if verbose:
                print("\t\t{} sources are evolving and eccentric".format(len(snr[e_mask])))
            harmonics_required = self.harmonics_required(self.ecc)
            harmonic_groups = [(1, 10), (10, 100), (100, 1000), (1000, 10000)]
            for lower, upper in harmonic_groups:
                harm_mask = np.logical_and(harmonics_required > lower, harmonics_required <= upper)
                match = np.logical_and(harm_mask, e_mask)
                if match.any():
                    t_merge = None if self.t_merge is None else self.t_merge[match]
                    snr[match], msh[match] = sn.snr_ecc_evolving(m_1=self.m_1[match],
                                                                 m_2=self.m_2[match],
                                                                 f_orb_i=self.f_orb[match],
                                                                 dist=self.dist[match],
                                                                 ecc=self.ecc[match],
                                                                 harmonics_required=upper,
                                                                 t_obs=t_obs,
                                                                 n_step=n_step,
                                                                 interpolated_g=self.g,
                                                                 interpolated_sc=self.sc,
                                                                 n_proc=self.n_proc,
                                                                 ret_max_snr_harmonic=True,
                                                                 instrument=instrument,
                                                                 custom_psd=custom_psd,
                                                                 position=self.position[match],
                                                                 polarisation=self.polarisation[match],
                                                                 inclination=self.inclination[match])

        if self.max_snr_harmonic is None:
            self.max_snr_harmonic = np.zeros(self.n_sources).astype(int)
        self.max_snr_harmonic[insp_sources] = msh[insp_sources]

        if self.snr is None:
            self.snr = np.zeros(self.n_sources)
        self.snr[insp_sources] = snr[insp_sources]

        return snr[which_sources]

<<<<<<< HEAD
    def get_merger_time(self, save_in_class=True, which_sources=None):
        """Get the merger time for each source. Set ``save_in_class`` to true to save the values as an
        instance variable in the class. Use ``which_sources`` to select a subset of the sources in the
        class. Note that if ``save_in_class`` is set to ``True``, ``which_sources`` will be ignored.
=======
    def get_merger_time(self, save_in_class=True, which_sources=None,
                        exact=True):
        """Get the merger time for each source. Set ``save_in_class`` to true
        to save the values as an instance variable in the class. Use
        ``which_sources`` to select a subset of the sources in the class. Note
        that if ``save_in_class`` is set to ``True``, ``which_sources`` will be
        ignored.
>>>>>>> 18a68db4

        Parameters
        ----------
        save_in_class : `bool`, optional
            Whether the save the result into the class as an instance variable, by default True
        which_sources : `bool/array`, optional
<<<<<<< HEAD
            A mask for the subset of sources for which to calculate the merger time,
            by default all sources (None)
=======
            A mask for the subset of sources for which to calculate the merger
            time, by default all sources (None)
        exact : `boolean`, optional
            Whether to calculate the merger time exactly with numerical
            integration or to instead use a fit
>>>>>>> 18a68db4

        Returns
        -------
        t_merge : `float/array`
            Merger times
        """
        # if no subset or saving times, select all sources
        if save_in_class or which_sources is None:
            which_sources = np.repeat(True, self.n_sources)
        t_merge = np.zeros(len(which_sources)) * u.Gyr

        # only compute merger times for inspiralling binaries
<<<<<<< HEAD
        insp = np.logical_and(which_sources, np.logical_not(self.merged))
        t_merge[insp] = evol.get_t_merge_ecc(ecc_i=self.ecc[insp], f_orb_i=self.f_orb[insp],
                                             m_1=self.m_1[insp], m_2=self.m_2[insp])
=======
        insp = np.logical_and(which_sources,
                              np.logical_not(self.merged))
        t_merge[insp] = evol.get_t_merge_ecc(ecc_i=self.ecc[insp],
                                             f_orb_i=self.f_orb[insp],
                                             m_1=self.m_1[insp],
                                             m_2=self.m_2[insp],
                                             exact=exact)
>>>>>>> 18a68db4
        if save_in_class:
            self.t_merge = t_merge

        # only return subset of sources
        return t_merge[which_sources]

    def evolve_sources(self, t_evol, create_new_class=False):
        """Evolve sources forward in time for ``t_evol`` amount of time. If ``create_new_class`` is
        ``True`` then save the updated sources in a new Source class, otherwise, update the values
        in this class.

        Parameters
        ----------
        t_evol : `float/array`
            Amount of time to evolve sources. Either a single value for all sources or an array of values
            corresponding to each source.

        create_new_class : bool, optional
            Whether to save the evolved binaries in a new class or not. If not simply update the current
            class, by default False.

        Returns
        -------
        evolved_sources : `Source`
            The new class with evolved sources, only returned if ``create_new_class`` is ``True``.
        """
        # if merger time hasn't be calculated, calculate a quick fit for it
        if self.t_merge is None:
            self.get_merger_time()

        merged = t_evol >= self.t_merge

        # separate out the exactly circular sources from eccentric ones
        c_mask = np.logical_and(self.ecc == 0.0, np.logical_not(merged))
        e_mask = np.logical_and(self.ecc != 0.0, np.logical_not(merged))

        # split up the evolution times if need be
        if isinstance(t_evol.value, (int, float)):
            t_evol_circ = t_evol
            t_evol_ecc = t_evol
        else:
            t_evol_circ = t_evol[c_mask]
            t_evol_ecc = t_evol[e_mask]

        # set up the evolved eccentricity and frequency arrays
        n_step = 2
        ecc_evol = np.zeros(self.n_sources)
        f_orb_evol = np.zeros(self.n_sources) * u.Hz

        # set the frequency of the merged objects
        f_orb_evol[merged] = 100 * u.Hz

        # calculate the evolved values for circular binaries
        if c_mask.any():
            evolution = evol.evol_circ(t_evol=t_evol_circ, n_step=n_step, m_1=self.m_1[c_mask],
                                       m_2=self.m_2[c_mask], f_orb_i=self.f_orb[c_mask], output_vars="f_orb")
            f_orb_evol[c_mask] = evolution[:, -1]

        # calculate the evolved values for eccentric binaries
        if e_mask.any():
<<<<<<< HEAD
            evolution = evol.evol_ecc(t_evol=t_evol_ecc, n_step=n_step, m_1=self.m_1[e_mask],
                                      m_2=self.m_2[e_mask], f_orb_i=self.f_orb[e_mask],
                                      ecc_i=self.ecc[e_mask], output_vars=["ecc", "f_orb"])
=======
            evolution = evol.evol_ecc(t_evol=t_evol_ecc,
                                      n_step=n_step,
                                      m_1=self.m_1[e_mask],
                                      m_2=self.m_2[e_mask],
                                      f_orb_i=self.f_orb[e_mask],
                                      ecc_i=self.ecc[e_mask],
                                      output_vars=["ecc", "f_orb"],
                                      avoid_merger=False)
>>>>>>> 18a68db4

            # drop everything except the final evolved value
            ecc_evol[e_mask] = evolution[0][:, -1]
            f_orb_evol[e_mask] = evolution[1][:, -1]

<<<<<<< HEAD
        # record which sources merged during evolution
        merged = np.logical_and(ecc_evol == 0.0, f_orb_evol == 1e2 * u.Hz)

=======
>>>>>>> 18a68db4
        if create_new_class:
            # create new source with same attributes (but evolved ecc/f_orb)
            evolved_sources = Source(m_1=self.m_1, m_2=self.m_2, ecc=ecc_evol, dist=self.dist,
                                     n_proc=self.n_proc, f_orb=f_orb_evol, position=self.position,
                                     polarisation=self.polarisation, inclination=self.inclination,
                                     gw_lum_tol=self._gw_lum_tol, stat_tol=self.stat_tol,
                                     interpolate_g=False, interpolate_sc=False, sc_params=self._sc_params)

            # copy over interpolated g and sc
            evolved_sources.g = self.g
            evolved_sources.interpolate_sc = True
            evolved_sources.sc = self.sc
            evolved_sources.t_merge = None

            if self.t_merge is not None:
                evolved_sources.t_merge = np.maximum(0 * u.Gyr, self.t_merge - t_evol)

            # record which sources have merged
            evolved_sources.merged = merged

            # return the new source class
            return evolved_sources
        else:
            # otherwise just update the existing class with evolution
            self.ecc = ecc_evol
            self.f_orb = f_orb_evol
            self.merged = merged

            if self.t_merge is not None:
                self.t_merge = np.maximum(0 * u.Gyr, self.t_merge - t_evol)

<<<<<<< HEAD
    def plot_source_variables(self, xstr, ystr=None, which_sources=None, **kwargs):  # pragma: no cover
        """Plot distributions of Source variables. If two variables are specified then produce a 2D
        distribution, otherwise a 1D distribution.
=======
    def plot_source_variables(self, xstr, ystr=None, which_sources=None,
                              exclude_merged_sources=True,
                              **kwargs):  # pragma: no cover
        """Plot distributions of Source variables. If two variables are
        specified then produce a 2D distribution, otherwise a 1D distribution.
>>>>>>> 18a68db4

        Parameters
        ----------

        xstr : `{ 'm_1', 'm_2', 'm_c', 'ecc', 'dist', 'f_orb', 'f_GW', 'a', 'snr' }`
            Which variable to plot on the x axis

        ystr : `{ 'm_1', 'm_2', 'm_c', 'ecc', 'dist', 'f_orb', 'f_GW', 'a', snr' }`
            Which variable to plot on the y axis (if None then a 1D distribution is made using `xstr`)

        which_sources : `boolean array`
            Mask for which sources should be plotted (default is all sources)

        exclude_merged_sources : `boolean`
            Whether to exclude merged sources in distributions (default is
            True)

        **kwargs : `various`
            When only ``xstr`` is provided, the kwargs are the same as
            :meth:`legwork.visualisation.plot_1D_dist`. When both ``xstr`` and ``ystr`` are provided,
            the kwargs are the same as :meth:`legwork.visualisation.plot_2D_dist`.
            Note that if ``xlabel`` or ``ylabel`` is not passed then this function automatically creates
            one using a default string and (if applicable) the Astropy units of the variable.

        Returns
        -------
        fig : `matplotlib Figure`
            The figure on which the distribution is plotted

        ax : `matplotlib Axis`
            The axis on which the distribution is plotted
        """
        convert = {"m_1": self.m_1, "m_2": self.m_2, "m_c": self.m_c,
                   "ecc": self.ecc * u.dimensionless_unscaled, "dist": self.dist, "f_orb": self.f_orb,
                   "f_GW": self.f_orb * 2, "a": self.a,
                   "snr": self.snr * u.dimensionless_unscaled if self.snr is not None else self.snr}
        labels = {"m_1": "Primary Mass", "m_2": "Secondary Mass", "m_c": "Chirp Mass", "ecc": "Eccentricity",
                  "dist": "Distance", "f_orb": "Orbital Frequency", "f_GW": "Gravitational Wave Frequency",
                  "a": "Semi-major axis", "snr": "Signal-to-noise Ratio"}
        unitless = set(["ecc", "snr"])

        if which_sources is None:
            which_sources = np.repeat(True, self.n_sources)

        if exclude_merged_sources:
            which_sources = np.logical_and(which_sources,
                                           np.logical_not(self.merged))

        # ensure that the variable is a valid choice
        for var_str in [xstr, ystr]:
            if var_str not in convert.keys() and var_str is not None:
                error_str = "`xstr` and `ystr` must be one of: "\
                    + ', '.join(["`{}`".format(k) for k in list(convert.keys())])
                raise ValueError(error_str)

        # check the instance variable has been already set
        x = convert[xstr]
        if x is None:
            raise ValueError("x variable (`{}`)".format(xstr), "must be not be None")
        if ystr is not None:
            y = convert[ystr]
            if y is None:
                raise ValueError("y variable (`{}`)".format(ystr), "must be not be None")

        # create the x label if it wasn't provided
        if "xlabel" not in kwargs.keys():
            if xstr in unitless:
                kwargs["xlabel"] = labels[xstr]
            else:
                kwargs["xlabel"] = r"{} [{:latex}]".format(labels[xstr], x.unit)

        # create the y label if it wasn't provided and ystr was
        if ystr is not None and "ylabel" not in kwargs.keys():
            if ystr in unitless:
                kwargs["ylabel"] = labels[ystr]
            else:
                kwargs["ylabel"] = r"{} [{:latex}]".format(labels[ystr], y.unit)

        # plot it!
        if ystr is not None:
            return vis.plot_2D_dist(x=x[which_sources].value, y=y[which_sources].value, **kwargs)
        else:
            return vis.plot_1D_dist(x=x[which_sources].value, **kwargs)

    def plot_sources_on_sc(self, snr_cutoff=0, t_obs=4 * u.yr,
                           fig=None, ax=None, show=True, **kwargs):  # pragma: no cover
        """Plot all sources in the class on the sensitivity curve

        Parameters
        ----------
        snr_cutoff : `float`
            SNR below which sources will not be plotted (default is to plot all sources)

        t_obs : `float`
            LISA observation time

        show : `boolean`
            Whether to immediately show the plot

        Returns
        -------
        fig : `matplotlib Figure`
            The figure on which the sources are plotted

        ax : `matplotlib Axis`
            The axis on which the sources are plotted

        Notes
        -----

        .. warning::

            Note that this function is not yet implemented for evolving sources.
            Evolving sources will not be plotted and a warning will be shown instead.
            We are working on implementing this soon!
        """
        detectable = self.snr > snr_cutoff
        inspiraling = np.logical_not(self.merged)

        # plot circular and stationary sources
        circ_stat = self.get_source_mask(circular=True, stationary=True)
        circ_stat = np.logical_and.reduce((circ_stat, detectable, inspiraling))
        if circ_stat.any():
            f_orb = self.f_orb[circ_stat]
            h_0_2 = self.get_h_0_n(2, which_sources=circ_stat).flatten()
            fig, ax = vis.plot_sources_on_sc_circ_stat(f_orb=f_orb, h_0_2=h_0_2, snr=self.snr[circ_stat],
                                                       snr_cutoff=snr_cutoff, t_obs=t_obs,
                                                       fig=fig, ax=ax, show=False, **kwargs)

        # plot eccentric and stationary sources
        ecc_stat = self.get_source_mask(circular=False, stationary=True)
        ecc_stat = np.logical_and.reduce((ecc_stat, detectable, inspiraling))
        if ecc_stat.any():
            f_dom = self.f_orb[ecc_stat] * self.max_snr_harmonic[ecc_stat]
            fig, ax = vis.plot_sources_on_sc_ecc_stat(f_dom=f_dom, snr=self.snr[ecc_stat],
                                                      snr_cutoff=snr_cutoff, t_obs=t_obs, show=show,
                                                      fig=fig, ax=ax, **kwargs)

        # show warnings for evolving sources
        circ_evol = self.get_source_mask(circular=True, stationary=False)
        circ_evol = np.logical_and.reduce((circ_evol, detectable, inspiraling))
        if circ_evol.any():
            print("{} circular and evolving".format(len(circ_evol[circ_evol])),
                  "sources detected, plotting not yet implemented for",
                  "evolving sources.")

        ecc_evol = self.get_source_mask(circular=True, stationary=False)
        ecc_evol = np.logical_and.reduce((ecc_evol, detectable, inspiraling))
        if ecc_evol.any():
            print("{} eccentric and evolving".format(len(ecc_evol[ecc_evol])),
                  "sources detected, plotting not yet implemented for",
                  "evolving sources.")

        return fig, ax


class Stationary(Source):
    """Subclass for sources that are stationary"""

    def get_snr(self, t_obs=4 * u.yr, instrument="LISA", custom_psd=None, verbose=False):
        self.snr = self.get_snr_stationary(t_obs=t_obs, instrument=instrument, custom_psd=custom_psd,
                                           verbose=verbose)
        return self.snr


class Evolving(Source):
    """Subclass for sources that are evolving"""

    def get_snr(self, t_obs=4 * u.yr, instrument="LISA", custom_psd=None, n_step=100, verbose=False):
        self.snr = self.get_snr_evolving(t_obs=t_obs, n_step=n_step, instrument=instrument,
                                         custom_psd=custom_psd, verbose=verbose)
        return self.snr

class VerificationBinaries(Source):
    """Generate a Source class with the LISA verification binaries preloaded.
    Data for the binaries is gathered from Kupfer+18 Table 1 and 2."""

    def __init__(self):
        # open file containing verification binary data
        with resources.path(package="legwork", resource="verification_binaries.npy") as path:
            vbs = np.load(path, allow_pickle=True)
            vbs = vbs.item()

        print(vbs)

        position = SkyCoord(l=vbs["l_gal"], b=vbs["b_gal"], frame="galactic")

        # call the usual Source init function with this data
        super().__init__(m_1=vbs["m_1"], m_2=vbs["m_2"], dist=vbs["dist"],
                         f_orb=vbs["f_GW"] / 2, ecc=np.zeros(len(vbs["m_1"])),
                         position=position, inclination=vbs["i"],
                         interpolate_g=False, interpolate_sc=False)

        # also assign the labels and SNR
        self.labels = vbs["label"]
        self.true_snr = vbs["snr"]<|MERGE_RESOLUTION|>--- conflicted
+++ resolved
@@ -107,16 +107,9 @@
     AssertionError
         If a parameter is missing units
     """
-<<<<<<< HEAD
-
     def __init__(self, m_1, m_2, ecc, dist, n_proc=1, f_orb=None, a=None, position=None, polarisation=None,
-                 inclination=None, gw_lum_tol=0.05, stat_tol=1e-2, interpolate_g=True, interpolate_sc=True,
+                 inclination=None, gw_lum_tol=0.05, stat_tol=1e-2, interpolate_g="auto, interpolate_sc=True,
                  sc_params={}):
-=======
-    def __init__(self, m_1, m_2, ecc, dist, n_proc=1, f_orb=None, a=None,
-                 gw_lum_tol=0.05, stat_tol=1e-2, interpolate_g="auto",
-                 interpolate_sc=True, sc_params={}):
->>>>>>> 18a68db4
         # ensure that either a frequency or semi-major axis is supplied
         if f_orb is None and a is None:
             raise ValueError("Either `f_orb` or `a` must be specified")
@@ -526,19 +519,11 @@
             print("\t{}".format(len(self.merged[self.merged])),
                   "sources have already merged")
         snr = np.zeros(self.n_sources)
-<<<<<<< HEAD
-        stat_mask = self.get_source_mask(circular=None, stationary=True, t_obs=t_obs)
-        evol_mask = np.logical_not(stat_mask)
-=======
-        stat_mask = np.logical_and(self.get_source_mask(circular=None,
-                                                        stationary=True,
-                                                        t_obs=t_obs),
+
+        stat_mask = np.logical_and(self.get_source_mask(circular=None, stationary=True, t_obs=t_obs),
                                    np.logical_not(self.merged))
-        evol_mask = np.logical_and(self.get_source_mask(circular=None,
-                                                        stationary=False,
-                                                        t_obs=t_obs),
+        evol_mask = np.logical_and(self.get_source_mask(circular=None, stationary=False, t_obs=t_obs),
                                    np.logical_not(self.merged))
->>>>>>> 18a68db4
 
         if stat_mask.any():
             if verbose:
@@ -746,36 +731,21 @@
 
         return snr[which_sources]
 
-<<<<<<< HEAD
-    def get_merger_time(self, save_in_class=True, which_sources=None):
+    def get_merger_time(self, save_in_class=True, which_sources=None, exact=True):
         """Get the merger time for each source. Set ``save_in_class`` to true to save the values as an
         instance variable in the class. Use ``which_sources`` to select a subset of the sources in the
         class. Note that if ``save_in_class`` is set to ``True``, ``which_sources`` will be ignored.
-=======
-    def get_merger_time(self, save_in_class=True, which_sources=None,
-                        exact=True):
-        """Get the merger time for each source. Set ``save_in_class`` to true
-        to save the values as an instance variable in the class. Use
-        ``which_sources`` to select a subset of the sources in the class. Note
-        that if ``save_in_class`` is set to ``True``, ``which_sources`` will be
-        ignored.
->>>>>>> 18a68db4
 
         Parameters
         ----------
         save_in_class : `bool`, optional
             Whether the save the result into the class as an instance variable, by default True
         which_sources : `bool/array`, optional
-<<<<<<< HEAD
             A mask for the subset of sources for which to calculate the merger time,
             by default all sources (None)
-=======
-            A mask for the subset of sources for which to calculate the merger
-            time, by default all sources (None)
         exact : `boolean`, optional
             Whether to calculate the merger time exactly with numerical
             integration or to instead use a fit
->>>>>>> 18a68db4
 
         Returns
         -------
@@ -788,19 +758,9 @@
         t_merge = np.zeros(len(which_sources)) * u.Gyr
 
         # only compute merger times for inspiralling binaries
-<<<<<<< HEAD
         insp = np.logical_and(which_sources, np.logical_not(self.merged))
         t_merge[insp] = evol.get_t_merge_ecc(ecc_i=self.ecc[insp], f_orb_i=self.f_orb[insp],
-                                             m_1=self.m_1[insp], m_2=self.m_2[insp])
-=======
-        insp = np.logical_and(which_sources,
-                              np.logical_not(self.merged))
-        t_merge[insp] = evol.get_t_merge_ecc(ecc_i=self.ecc[insp],
-                                             f_orb_i=self.f_orb[insp],
-                                             m_1=self.m_1[insp],
-                                             m_2=self.m_2[insp],
-                                             exact=exact)
->>>>>>> 18a68db4
+                                             m_1=self.m_1[insp], m_2=self.m_2[insp], exact=exact)
         if save_in_class:
             self.t_merge = t_merge
 
@@ -861,31 +821,15 @@
 
         # calculate the evolved values for eccentric binaries
         if e_mask.any():
-<<<<<<< HEAD
             evolution = evol.evol_ecc(t_evol=t_evol_ecc, n_step=n_step, m_1=self.m_1[e_mask],
                                       m_2=self.m_2[e_mask], f_orb_i=self.f_orb[e_mask],
-                                      ecc_i=self.ecc[e_mask], output_vars=["ecc", "f_orb"])
-=======
-            evolution = evol.evol_ecc(t_evol=t_evol_ecc,
-                                      n_step=n_step,
-                                      m_1=self.m_1[e_mask],
-                                      m_2=self.m_2[e_mask],
-                                      f_orb_i=self.f_orb[e_mask],
-                                      ecc_i=self.ecc[e_mask],
-                                      output_vars=["ecc", "f_orb"],
+                                      ecc_i=self.ecc[e_mask], output_vars=["ecc", "f_orb"],
                                       avoid_merger=False)
->>>>>>> 18a68db4
 
             # drop everything except the final evolved value
             ecc_evol[e_mask] = evolution[0][:, -1]
             f_orb_evol[e_mask] = evolution[1][:, -1]
 
-<<<<<<< HEAD
-        # record which sources merged during evolution
-        merged = np.logical_and(ecc_evol == 0.0, f_orb_evol == 1e2 * u.Hz)
-
-=======
->>>>>>> 18a68db4
         if create_new_class:
             # create new source with same attributes (but evolved ecc/f_orb)
             evolved_sources = Source(m_1=self.m_1, m_2=self.m_2, ecc=ecc_evol, dist=self.dist,
@@ -917,18 +861,10 @@
             if self.t_merge is not None:
                 self.t_merge = np.maximum(0 * u.Gyr, self.t_merge - t_evol)
 
-<<<<<<< HEAD
-    def plot_source_variables(self, xstr, ystr=None, which_sources=None, **kwargs):  # pragma: no cover
+    def plot_source_variables(self, xstr, ystr=None, which_sources=None,
+                              exclude_merged_sources=True, **kwargs):  # pragma: no cover
         """Plot distributions of Source variables. If two variables are specified then produce a 2D
         distribution, otherwise a 1D distribution.
-=======
-    def plot_source_variables(self, xstr, ystr=None, which_sources=None,
-                              exclude_merged_sources=True,
-                              **kwargs):  # pragma: no cover
-        """Plot distributions of Source variables. If two variables are
-        specified then produce a 2D distribution, otherwise a 1D distribution.
->>>>>>> 18a68db4
-
         Parameters
         ----------
 
