--- conflicted
+++ resolved
@@ -423,7 +423,6 @@
                           dist=dist, f_orb=f_orb)
         except ValueError:
             no_worries = False
-<<<<<<< HEAD
         self.assertFalse(no_worries)
 
 
@@ -435,7 +434,4 @@
             source.VerificationBinaries()
         except ValueError:
             no_worries = False
-        self.assertTrue(no_worries)
-=======
-        self.assertFalse(no_worries)
->>>>>>> 2c5f1e38
+        self.assertTrue(no_worries)