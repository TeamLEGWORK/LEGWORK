import numpy as np
from legwork import evol, utils
import unittest
from scipy.integrate import odeint
from schwimmbad import MultiPool

from astropy import units as u


class Test(unittest.TestCase):
    """Tests that the code is functioning properly"""

    def test_upper_bound(self):
        """checks that the circular merger time is an upper bound for the
        true merger time"""
        n_values = 10000

        m_1 = np.random.uniform(0, 10, n_values) * u.Msun
        m_2 = np.random.uniform(0, 10, n_values) * u.Msun
        f_orb = 10**(np.random.uniform(-5, -1, n_values)) * u.Hz
        e = np.random.uniform(0, 1, n_values)

        circ_time = evol.get_t_merge_circ(m_1=m_1, m_2=m_2, f_orb_i=f_orb)
        ecc_time = evol.get_t_merge_ecc(m_1=m_1, m_2=m_2,
                                        f_orb_i=f_orb, ecc_i=e)

        self.assertTrue(np.all(circ_time >= ecc_time))

    def test_circular_case(self):
        """checks that you get the same value if all binaries are
        exactly circular"""
        n_values = 10000

        m_1 = np.random.uniform(0, 10, n_values) * u.Msun
        m_2 = np.random.uniform(0, 10, n_values) * u.Msun
        f_orb = 10**(np.random.uniform(-5, -1, n_values)) * u.Hz
        e = np.repeat(0.0, n_values)

        circ_time = evol.get_t_merge_circ(m_1=m_1, m_2=m_2, f_orb_i=f_orb)
        ecc_time = evol.get_t_merge_ecc(m_1=m_1, m_2=m_2,
                                        f_orb_i=f_orb, ecc_i=e)

        self.assertTrue(np.allclose(circ_time, ecc_time))

    def test_bad_input(self):
        """checks that functions handle bad input well"""
        # missing masses
        no_worries = True
        try:
            evol.check_mass_freq_input(beta=None, m_1=None, m_2=None,
                                       f_orb_i=1e-3 * u.Hz, a_i=None)
        except ValueError:
            no_worries = False
        self.assertFalse(no_worries)

        # missing individual masses and no a_i
        no_worries = True
        try:
            evol.check_mass_freq_input(beta=10 * u.m**4 / u.s,
                                       f_orb_i=1e-3 * u.Hz, a_i=None)
        except ValueError:
            no_worries = False
        self.assertFalse(no_worries)

        # missing frequency and separation
        no_worries = True
        try:
            evol.check_mass_freq_input(m_1=10 * u.Msun, m_2=10 * u.Msun,
                                       f_orb_i=None, a_i=None)
        except ValueError:
            no_worries = False
        self.assertFalse(no_worries)

        # missing masses if frequency
        no_worries = True
        try:
            evol.evol_circ(t_evol=None, n_step=100, timesteps=None,
                           beta=1 * u.m**4 / u.s, m_1=None, m_2=None,
                           f_orb_i=1e-3 * u.Hz, a_i=0.1 * u.AU,
                           output_vars='f_orb')
        except ValueError:
            no_worries = False
        self.assertFalse(no_worries)

        # missing masses if frequency
        no_worries = True
        try:
            evol.evol_ecc(ecc_i=0.0, t_evol=None, n_step=100, timesteps=None,
                          beta=1 * u.m**4 / u.s, m_1=None, m_2=None,
                          f_orb_i=1e-3 * u.Hz, a_i=0.1 * u.AU,
                          output_vars='f_orb')
        except ValueError:
            no_worries = False
        self.assertFalse(no_worries)

    def test_t_merge_special_cases(self):
        """checks that t_merge_ecc operates properly with exactly circular
        binaries and also single sources"""

        n_values = 10000
        beta = np.random.uniform(10, 50, n_values) * u.AU**4 / u.Gyr
        a_i = np.random.uniform(0.01, 0.1, n_values) * u.AU

        # ensure you get the same value no matter which function you use
        circ_time = evol.get_t_merge_circ(beta=beta, a_i=a_i).to(u.yr)
        ecc_time = evol.get_t_merge_ecc(beta=beta, a_i=a_i,
                                        ecc_i=np.zeros(len(a_i))).to(u.yr)

        self.assertTrue(np.all(circ_time == ecc_time))

        beta = np.random.uniform(10, 50, 1) * u.AU**4 / u.Gyr
        a_i = np.random.uniform(0.01, 0.1, 1) * u.AU

        for e in [0.0, 0.005, 0.5, 0.999]:
            ecc_i = np.array([e])
            array_time = evol.get_t_merge_ecc(beta=beta, a_i=a_i,
                                              ecc_i=ecc_i).to(u.yr)
            single_time = evol.get_t_merge_ecc(beta=beta[0], a_i=a_i[0],
                                               ecc_i=ecc_i[0]).to(u.yr)
            self.assertTrue(array_time[0] == single_time)

    def test_timestep_creation(self):
        n_values = 10

        m_1 = np.random.uniform(0, 10, n_values) * u.Msun
        m_2 = np.random.uniform(0, 10, n_values) * u.Msun
        f_orb = 10**(np.random.uniform(-5, -1, n_values)) * u.Hz
        ecc = np.random.uniform(0.0, 0.9, n_values)

        a_i = utils.get_a_from_f_orb(f_orb, m_1, m_2)
        beta = utils.beta(m_1, m_2)

        t_merge = evol.get_t_merge_ecc(ecc, a_i=a_i, beta=beta)
        real_times = np.linspace(0 * u.s, t_merge, 100).T
        created_times = evol.create_timesteps_array(a_i=a_i, beta=beta,
                                                    ecc_i=ecc, n_step=100)

        self.assertTrue(np.allclose(real_times, created_times))

        t_evol = np.repeat(4, len(a_i)) * u.yr
        real_times = np.linspace(0 * u.s, t_evol, 100).T
        created_times = evol.create_timesteps_array(a_i=a_i, beta=beta,
                                                    ecc_i=ecc, t_evol=4 * u.yr,
                                                    n_step=100)

        self.assertTrue(np.allclose(real_times, created_times))

        timesteps = np.linspace(0, 100, 100) * u.s
        created_times = evol.create_timesteps_array(a_i=a_i, beta=beta,
                                                    ecc_i=ecc,
                                                    timesteps=timesteps)
        real_times = timesteps[np.newaxis, :]
        real_times = np.broadcast_to(timesteps.value,
                                     (n_values, 100)) * timesteps.unit
        self.assertTrue(np.allclose(real_times, created_times))

    def test_evol_output_vars(self):

        m_1 = np.random.uniform(0, 10) * u.Msun
        m_2 = np.random.uniform(0, 10) * u.Msun
        f_orb = 10**(np.random.uniform(-5, -1)) * u.Hz
        ecc = np.random.uniform(0.0, 0.9)

        a_i = utils.get_a_from_f_orb(f_orb, m_1, m_2)

        evolution = evol.evol_circ(m_1=m_1, m_2=m_2, a_i=a_i,
                                   output_vars=["a", "f_GW", "timesteps"])
        self.assertTrue(len(evolution) == 3)

        evolution = evol.evol_ecc(ecc_i=ecc, m_1=m_1, m_2=m_2, a_i=a_i,
<<<<<<< HEAD
                                  output_vars=["a", "f_GW", "timesteps"])
        self.assertTrue(len(evolution) == 3)
=======
                                  output_vars=["a", "f_GW"])
        self.assertTrue(len(evolution) == 2)

    def test_de_dt_integrate(self):
        n_values = 10

        m_1 = np.random.uniform(0, 10, n_values) * u.Msun
        m_2 = np.random.uniform(0, 10, n_values) * u.Msun
        f_orb = 10**(np.random.uniform(-5, -1, n_values)) * u.Hz
        ecc = np.random.uniform(0.0, 0.9, n_values)
        a_i = utils.get_a_from_f_orb(f_orb, m_1, m_2)
        beta = utils.beta(m_1=m_1, m_2=m_2)
        beta, a_i = evol.check_mass_freq_input(beta=beta, m_1=m_1, m_2=m_2,
                                               a_i=a_i, f_orb_i=f_orb)
        n_step = 100
        c_0 = utils.c_0(a_i=a_i, ecc_i=ecc)
        t_evol = np.ones(n_values) * u.yr
        timesteps = evol.create_timesteps_array(a_i=a_i, beta=beta, ecc_i=ecc,
                                                t_evol=t_evol, n_step=n_step,
                                                )
    
        # get rid of the units for faster integration
        c_0 = c_0.to(u.m).value
        beta = beta.to(u.m**4 / u.s).value
        timesteps = timesteps.to(u.s).value
    
        # integrate by hand:
        ecc_evol = np.array([odeint(evol.de_dt, ecc[i], timesteps[i],
                                    args=(beta[i], c_0[i])).flatten()
                             for i in range(len(ecc))])

        # integrate with function:
        with MultiPool(processes=1) as pool:
            ecc_pool = np.array(list(pool.map(evol.integrate_de_dt,
                                              zip(ecc,
                                                  timesteps.tolist(),
                                                  beta,
                                                  c_0))))

        self.assertTrue(np.allclose(ecc_evol, ecc_pool, equal_nan=True))
>>>>>>> 01bad04e
<|MERGE_RESOLUTION|>--- conflicted
+++ resolved
@@ -168,12 +168,8 @@
         self.assertTrue(len(evolution) == 3)
 
         evolution = evol.evol_ecc(ecc_i=ecc, m_1=m_1, m_2=m_2, a_i=a_i,
-<<<<<<< HEAD
                                   output_vars=["a", "f_GW", "timesteps"])
         self.assertTrue(len(evolution) == 3)
-=======
-                                  output_vars=["a", "f_GW"])
-        self.assertTrue(len(evolution) == 2)
 
     def test_de_dt_integrate(self):
         n_values = 10
@@ -211,5 +207,4 @@
                                                   beta,
                                                   c_0))))
 
-        self.assertTrue(np.allclose(ecc_evol, ecc_pool, equal_nan=True))
->>>>>>> 01bad04e
+        self.assertTrue(np.allclose(ecc_evol, ecc_pool, equal_nan=True))