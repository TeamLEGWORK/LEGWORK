<<<<<<< HEAD
# NOTE: If you change requirements here, remember to also update the instructions in docs/install.rst
=======
# NOTE: any changes in the requirements must also be reflected in
#           - setup.cfg
#           - install.rst
>>>>>>> abb35ec9
numba >= 0.50'
numpy >= 1.16'
astropy >= 4.0'
scipy >= 1.5.0'
matplotlib >= 3.3.2'
seaborn >= 0.11.1'
schwimmbad >= 0.3.2'
Jinja2==2.11<|MERGE_RESOLUTION|>--- conflicted
+++ resolved
@@ -1,10 +1,6 @@
-<<<<<<< HEAD
-# NOTE: If you change requirements here, remember to also update the instructions in docs/install.rst
-=======
 # NOTE: any changes in the requirements must also be reflected in
 #           - setup.cfg
 #           - install.rst
->>>>>>> abb35ec9
 numba >= 0.50'
 numpy >= 1.16'
 astropy >= 4.0'
